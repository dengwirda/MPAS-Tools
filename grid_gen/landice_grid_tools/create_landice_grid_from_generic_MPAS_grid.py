--- conflicted
+++ resolved
@@ -77,11 +77,8 @@
 for dim in filein.dimensions.keys():
     if dim == 'nTracers':
         pass  # Do nothing - we don't want this dimension
-<<<<<<< HEAD
-=======
     elif (dim == 'nVertInterfaces'):
         pass  # Do nothing - this dimension will be handled below
->>>>>>> 5ca794ac
     else:    # Copy over all other dimensions
       if dim == 'Time':
          dimvalue = None  # netCDF4 won't properly get this with the command below (you need to use the isunlimited method)
